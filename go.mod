module github.com/sigstore/scaffolding

<<<<<<< HEAD
go 1.22.6
toolchain go1.23.1
=======
go 1.23.1
>>>>>>> b3f1b78f

require (
	chainguard.dev/exitdir v0.0.1
	filippo.io/edwards25519 v1.1.0
	github.com/cenkalti/backoff/v3 v3.2.2
	github.com/go-jose/go-jose/v4 v4.0.4
	github.com/go-openapi/strfmt v0.23.0
	github.com/go-openapi/swag v0.23.0
	github.com/go-sql-driver/mysql v1.8.1
	github.com/golang/glog v1.2.2
	github.com/google/certificate-transparency-go v1.2.1
	github.com/google/go-cmp v0.6.0
	github.com/google/trillian v1.6.1
	github.com/google/uuid v1.6.0
	github.com/hashicorp/errwrap v1.1.0
	github.com/hashicorp/go-cleanhttp v0.5.2
	github.com/hashicorp/go-multierror v1.1.1
	github.com/hashicorp/go-retryablehttp v0.7.7
	github.com/hashicorp/go-rootcerts v1.0.2
	github.com/hashicorp/go-secure-stdlib/parseutil v0.1.8
	github.com/hashicorp/go-secure-stdlib/strutil v0.1.2
	github.com/hashicorp/go-sockaddr v1.0.6
	github.com/hashicorp/hcl v1.0.1-vault-5
	github.com/kelseyhightower/envconfig v1.4.0
	github.com/letsencrypt/boulder v0.0.0-20240620165639-de9c06129bec
	github.com/mitchellh/go-homedir v1.1.0
	github.com/mitchellh/mapstructure v1.5.0
	github.com/prometheus/client_golang v1.20.4
	github.com/ryanuber/go-glob v1.0.0
	github.com/sigstore/cosign/v2 v2.4.0
	github.com/sigstore/fulcio v1.6.4
	github.com/sigstore/rekor v1.3.6
	github.com/sigstore/sigstore v1.8.9
	github.com/sigstore/sigstore-go v0.6.2
	github.com/sigstore/timestamp-authority v1.2.2
	github.com/stretchr/testify v1.9.0
	github.com/theupdateframework/go-tuf v0.7.0
	github.com/titanous/rocacheck v0.0.0-20171023193734-afe73141d399
	go.uber.org/zap v1.27.0
	golang.org/x/crypto v0.27.0
	golang.org/x/net v0.29.0
	golang.org/x/time v0.6.0
	google.golang.org/genproto v0.0.0-20240823204242-4ba0660f739c
	google.golang.org/grpc v1.67.0
	google.golang.org/protobuf v1.34.2
	gopkg.in/yaml.v3 v3.0.1
	k8s.io/api v0.31.1
	k8s.io/apimachinery v0.31.1
	k8s.io/client-go v0.31.1
	k8s.io/code-generator v0.31.1
	knative.dev/hack v0.0.0-20230417170854-f591fea109b3
	knative.dev/pkg v0.0.0-20230612155445-74c4be5e935e
	sigs.k8s.io/release-utils v0.8.5
)

require (
	bitbucket.org/creachadair/shell v0.0.8 // indirect
	cel.dev/expr v0.16.0 // indirect
	cloud.google.com/go v0.115.1 // indirect
	cloud.google.com/go/auth v0.9.1 // indirect
	cloud.google.com/go/auth/oauth2adapt v0.2.4 // indirect
	cloud.google.com/go/compute/metadata v0.5.0 // indirect
	cloud.google.com/go/iam v1.1.13 // indirect
	cloud.google.com/go/kms v1.18.5 // indirect
	cloud.google.com/go/longrunning v0.5.12 // indirect
	cloud.google.com/go/monitoring v1.20.4 // indirect
	cloud.google.com/go/spanner v1.67.0 // indirect
	cloud.google.com/go/trace v1.10.12 // indirect
	contrib.go.opencensus.io/exporter/stackdriver v0.13.14 // indirect
	github.com/AliyunContainerService/ack-ram-tool/pkg/credentials/alibabacloudsdkgo/helper v0.2.0 // indirect
	github.com/Azure/azure-sdk-for-go v68.0.0+incompatible // indirect
	github.com/Azure/azure-sdk-for-go/sdk/azcore v1.13.0 // indirect
	github.com/Azure/azure-sdk-for-go/sdk/azidentity v1.7.0 // indirect
	github.com/Azure/azure-sdk-for-go/sdk/internal v1.10.0 // indirect
	github.com/Azure/azure-sdk-for-go/sdk/security/keyvault/azkeys v1.1.0 // indirect
	github.com/Azure/azure-sdk-for-go/sdk/security/keyvault/internal v1.0.0 // indirect
	github.com/Azure/go-autorest v14.2.0+incompatible // indirect
	github.com/Azure/go-autorest/autorest v0.11.29 // indirect
	github.com/Azure/go-autorest/autorest/adal v0.9.23 // indirect
	github.com/Azure/go-autorest/autorest/azure/auth v0.5.12 // indirect
	github.com/Azure/go-autorest/autorest/azure/cli v0.4.6 // indirect
	github.com/Azure/go-autorest/autorest/date v0.3.0 // indirect
	github.com/Azure/go-autorest/logger v0.2.1 // indirect
	github.com/Azure/go-autorest/tracing v0.6.0 // indirect
	github.com/AzureAD/microsoft-authentication-library-for-go v1.2.2 // indirect
	github.com/GoogleCloudPlatform/grpc-gcp-go/grpcgcp v1.5.0 // indirect
	github.com/Microsoft/go-winio v0.6.2 // indirect
	github.com/ProtonMail/go-crypto v0.0.0-20230923063757-afb1ddc0824c // indirect
	github.com/ThalesIgnite/crypto11 v1.2.5 // indirect
	github.com/alibabacloud-go/alibabacloud-gateway-spi v0.0.4 // indirect
	github.com/alibabacloud-go/cr-20160607 v1.0.1 // indirect
	github.com/alibabacloud-go/cr-20181201 v1.0.10 // indirect
	github.com/alibabacloud-go/darabonba-openapi v0.2.1 // indirect
	github.com/alibabacloud-go/debug v1.0.0 // indirect
	github.com/alibabacloud-go/endpoint-util v1.1.1 // indirect
	github.com/alibabacloud-go/openapi-util v0.1.0 // indirect
	github.com/alibabacloud-go/tea v1.2.1 // indirect
	github.com/alibabacloud-go/tea-utils v1.4.5 // indirect
	github.com/alibabacloud-go/tea-xml v1.1.3 // indirect
	github.com/aliyun/credentials-go v1.3.1 // indirect
	github.com/asaskevich/govalidator v0.0.0-20230301143203-a9d515a09cc2 // indirect
	github.com/aws/aws-sdk-go v1.55.5 // indirect
	github.com/aws/aws-sdk-go-v2 v1.30.3 // indirect
	github.com/aws/aws-sdk-go-v2/config v1.27.27 // indirect
	github.com/aws/aws-sdk-go-v2/credentials v1.17.27 // indirect
	github.com/aws/aws-sdk-go-v2/feature/ec2/imds v1.16.11 // indirect
	github.com/aws/aws-sdk-go-v2/internal/configsources v1.3.15 // indirect
	github.com/aws/aws-sdk-go-v2/internal/endpoints/v2 v2.6.15 // indirect
	github.com/aws/aws-sdk-go-v2/internal/ini v1.8.0 // indirect
	github.com/aws/aws-sdk-go-v2/service/ecr v1.20.2 // indirect
	github.com/aws/aws-sdk-go-v2/service/ecrpublic v1.18.2 // indirect
	github.com/aws/aws-sdk-go-v2/service/internal/accept-encoding v1.11.3 // indirect
	github.com/aws/aws-sdk-go-v2/service/internal/presigned-url v1.11.17 // indirect
	github.com/aws/aws-sdk-go-v2/service/kms v1.35.3 // indirect
	github.com/aws/aws-sdk-go-v2/service/sso v1.22.4 // indirect
	github.com/aws/aws-sdk-go-v2/service/ssooidc v1.26.4 // indirect
	github.com/aws/aws-sdk-go-v2/service/sts v1.30.3 // indirect
	github.com/aws/smithy-go v1.20.3 // indirect
	github.com/awslabs/amazon-ecr-credential-helper/ecr-login v0.0.0-20231024185945-8841054dbdb8 // indirect
	github.com/beorn7/perks v1.0.1 // indirect
	github.com/blang/semver v3.5.1+incompatible // indirect
	github.com/blendle/zapdriver v1.3.1 // indirect
	github.com/buildkite/agent/v3 v3.76.2 // indirect
	github.com/buildkite/go-pipeline v0.10.0 // indirect
	github.com/buildkite/interpolate v0.1.3 // indirect
	github.com/buildkite/roko v1.2.0 // indirect
	github.com/census-instrumentation/opencensus-proto v0.4.1 // indirect
	github.com/cespare/xxhash/v2 v2.3.0 // indirect
	github.com/chrismellard/docker-credential-acr-env v0.0.0-20230304212654-82a0ddb27589 // indirect
	github.com/clbanning/mxj/v2 v2.7.0 // indirect
	github.com/cloudflare/circl v1.3.7 // indirect
	github.com/cncf/xds/go v0.0.0-20240723142845-024c85f92f20 // indirect
	github.com/cockroachdb/cockroach-go/v2 v2.3.8 // indirect
	github.com/common-nighthawk/go-figure v0.0.0-20210622060536-734e95fb86be // indirect
	github.com/containerd/stargz-snapshotter/estargz v0.14.3 // indirect
	github.com/coreos/go-oidc/v3 v3.11.0 // indirect
	github.com/coreos/go-semver v0.3.1 // indirect
	github.com/coreos/go-systemd/v22 v22.5.0 // indirect
	github.com/cyberphone/json-canonicalization v0.0.0-20231011164504-785e29786b46 // indirect
	github.com/davecgh/go-spew v1.1.2-0.20180830191138-d8f796af33cc // indirect
	github.com/digitorus/pkcs7 v0.0.0-20230818184609-3a137a874352 // indirect
	github.com/digitorus/timestamp v0.0.0-20231217203849-220c5c2851b7 // indirect
	github.com/dimchansky/utfbom v1.1.1 // indirect
	github.com/docker/cli v27.1.1+incompatible // indirect
	github.com/docker/distribution v2.8.3+incompatible // indirect
	github.com/docker/docker-credential-helpers v0.8.0 // indirect
	github.com/dustin/go-humanize v1.0.1 // indirect
	github.com/emicklei/go-restful/v3 v3.11.0 // indirect
	github.com/envoyproxy/go-control-plane v0.13.0 // indirect
	github.com/envoyproxy/protoc-gen-validate v1.1.0 // indirect
	github.com/felixge/httpsnoop v1.0.4 // indirect
	github.com/fsnotify/fsnotify v1.7.0 // indirect
	github.com/fxamacker/cbor/v2 v2.7.0 // indirect
	github.com/go-chi/chi v4.1.2+incompatible // indirect
	github.com/go-jose/go-jose/v3 v3.0.3 // indirect
	github.com/go-logr/logr v1.4.2 // indirect
	github.com/go-logr/stdr v1.2.2 // indirect
	github.com/go-openapi/analysis v0.23.0 // indirect
	github.com/go-openapi/errors v0.22.0 // indirect
	github.com/go-openapi/jsonpointer v0.21.0 // indirect
	github.com/go-openapi/jsonreference v0.21.0 // indirect
	github.com/go-openapi/loads v0.22.0 // indirect
	github.com/go-openapi/runtime v0.28.0 // indirect
	github.com/go-openapi/spec v0.21.0 // indirect
	github.com/go-openapi/validate v0.24.0 // indirect
	github.com/gogo/protobuf v1.3.2 // indirect
	github.com/golang-jwt/jwt/v4 v4.5.0 // indirect
	github.com/golang-jwt/jwt/v5 v5.2.1 // indirect
	github.com/golang/groupcache v0.0.0-20210331224755-41bb18bfe9da // indirect
	github.com/golang/mock v1.6.0 // indirect
	github.com/golang/protobuf v1.5.4 // indirect
	github.com/golang/snappy v0.0.4 // indirect
	github.com/google/gnostic-models v0.6.9-0.20230804172637-c7be7c783f49 // indirect
	github.com/google/go-containerregistry v0.20.2 // indirect
	github.com/google/go-github/v55 v55.0.0 // indirect
	github.com/google/go-querystring v1.1.0 // indirect
	github.com/google/gofuzz v1.2.0 // indirect
	github.com/google/s2a-go v0.1.8 // indirect
	github.com/google/tink/go v1.7.0 // indirect
	github.com/googleapis/enterprise-certificate-proxy v0.3.2 // indirect
	github.com/googleapis/gax-go/v2 v2.13.0 // indirect
	github.com/grpc-ecosystem/go-grpc-middleware v1.4.0 // indirect
	github.com/grpc-ecosystem/grpc-gateway/v2 v2.22.0 // indirect
	github.com/hashicorp/golang-lru/v2 v2.0.7 // indirect
	github.com/hashicorp/vault/api v1.14.0 // indirect
	github.com/imdario/mergo v0.3.16 // indirect
	github.com/in-toto/in-toto-golang v0.9.0 // indirect
	github.com/inconshreveable/mousetrap v1.1.0 // indirect
	github.com/jackc/chunkreader/v2 v2.0.1 // indirect
	github.com/jackc/pgconn v1.14.3 // indirect
	github.com/jackc/pgio v1.0.0 // indirect
	github.com/jackc/pgpassfile v1.0.0 // indirect
	github.com/jackc/pgproto3/v2 v2.3.3 // indirect
	github.com/jackc/pgservicefile v0.0.0-20231201235250-de7065d80cb9 // indirect
	github.com/jackc/pgtype v1.14.3 // indirect
	github.com/jackc/pgx/v4 v4.18.3 // indirect
	github.com/jedisct1/go-minisign v0.0.0-20230811132847-661be99b8267 // indirect
	github.com/jellydator/ttlcache/v3 v3.2.0 // indirect
	github.com/jmespath/go-jmespath v0.4.1-0.20220621161143-b0104c826a24 // indirect
	github.com/josharian/intern v1.0.0 // indirect
	github.com/json-iterator/go v1.1.12 // indirect
	github.com/klauspost/compress v1.17.9 // indirect
	github.com/kylelemons/godebug v1.1.0 // indirect
	github.com/letsencrypt/pkcs11key/v4 v4.0.0 // indirect
	github.com/lib/pq v1.10.9 // indirect
	github.com/magiconair/properties v1.8.7 // indirect
	github.com/mailru/easyjson v0.7.7 // indirect
	github.com/miekg/pkcs11 v1.1.1 // indirect
	github.com/modern-go/concurrent v0.0.0-20180306012644-bacd9c7ef1dd // indirect
	github.com/modern-go/reflect2 v1.0.2 // indirect
	github.com/mozillazg/docker-credential-acr-helper v0.3.0 // indirect
	github.com/munnerz/goautoneg v0.0.0-20191010083416-a7dc8b61c822 // indirect
	github.com/nozzle/throttler v0.0.0-20180817012639-2ea982251481 // indirect
	github.com/oklog/ulid v1.3.1 // indirect
	github.com/oleiade/reflections v1.0.1 // indirect
	github.com/opencontainers/go-digest v1.0.0 // indirect
	github.com/opencontainers/image-spec v1.1.0 // indirect
	github.com/opentracing/opentracing-go v1.2.0 // indirect
	github.com/pborman/uuid v1.2.1 // indirect
	github.com/pelletier/go-toml/v2 v2.2.2 // indirect
	github.com/pkg/browser v0.0.0-20240102092130-5ac0b6a4141c // indirect
	github.com/pkg/errors v0.9.1 // indirect
	github.com/planetscale/vtprotobuf v0.6.1-0.20240319094008-0393e58bdf10 // indirect
	github.com/pmezard/go-difflib v1.0.1-0.20181226105442-5d4384ee4fb2 // indirect
	github.com/prometheus/client_model v0.6.1 // indirect
	github.com/prometheus/common v0.57.0 // indirect
	github.com/prometheus/procfs v0.15.1 // indirect
	github.com/prometheus/prometheus v0.51.0 // indirect
	github.com/rs/cors v1.11.0 // indirect
	github.com/sagikazarmark/locafero v0.4.0 // indirect
	github.com/sagikazarmark/slog-shim v0.1.0 // indirect
	github.com/sassoftware/relic v7.2.1+incompatible // indirect
	github.com/secure-systems-lab/go-securesystemslib v0.8.0 // indirect
	github.com/segmentio/ksuid v1.0.4 // indirect
	github.com/shibumi/go-pathspec v1.3.0 // indirect
	github.com/sigstore/protobuf-specs v0.3.2 // indirect
	github.com/sigstore/sigstore/pkg/signature/kms/aws v1.8.8 // indirect
	github.com/sigstore/sigstore/pkg/signature/kms/azure v1.8.8 // indirect
	github.com/sigstore/sigstore/pkg/signature/kms/gcp v1.8.8 // indirect
	github.com/sigstore/sigstore/pkg/signature/kms/hashivault v1.8.8 // indirect
	github.com/sirupsen/logrus v1.9.3 // indirect
	github.com/skratchdot/open-golang v0.0.0-20200116055534-eef842397966 // indirect
	github.com/sourcegraph/conc v0.3.0 // indirect
	github.com/spf13/afero v1.11.0 // indirect
	github.com/spf13/cast v1.6.0 // indirect
	github.com/spf13/cobra v1.8.1 // indirect
	github.com/spf13/pflag v1.0.5 // indirect
	github.com/spf13/viper v1.19.0 // indirect
	github.com/spiffe/go-spiffe/v2 v2.3.0 // indirect
	github.com/subosito/gotenv v1.6.0 // indirect
	github.com/syndtr/goleveldb v1.0.1-0.20220721030215-126854af5e6d // indirect
	github.com/thales-e-security/pool v0.0.2 // indirect
	github.com/theupdateframework/go-tuf/v2 v2.0.0 // indirect
	github.com/tjfoc/gmsm v1.4.1 // indirect
	github.com/tomasen/realip v0.0.0-20180522021738-f0c99a92ddce // indirect
	github.com/transparency-dev/merkle v0.0.2 // indirect
	github.com/vbatts/tar-split v0.11.5 // indirect
	github.com/x448/float16 v0.8.4 // indirect
	github.com/xanzy/go-gitlab v0.107.0 // indirect
	github.com/zeebo/errs v1.3.0 // indirect
	go.etcd.io/etcd/api/v3 v3.6.0-alpha.0 // indirect
	go.etcd.io/etcd/client/pkg/v3 v3.6.0-alpha.0 // indirect
	go.etcd.io/etcd/client/v3 v3.6.0-alpha.0 // indirect
	go.mongodb.org/mongo-driver v1.14.0 // indirect
	go.opencensus.io v0.24.0 // indirect
	go.opentelemetry.io/contrib/instrumentation/google.golang.org/grpc/otelgrpc v0.53.0 // indirect
	go.opentelemetry.io/contrib/instrumentation/net/http/otelhttp v0.53.0 // indirect
	go.opentelemetry.io/otel v1.28.0 // indirect
	go.opentelemetry.io/otel/metric v1.28.0 // indirect
	go.opentelemetry.io/otel/trace v1.28.0 // indirect
	go.step.sm/crypto v0.51.1 // indirect
	go.uber.org/multierr v1.11.0 // indirect
	golang.org/x/exp v0.0.0-20240613232115-7f521ea00fb8 // indirect
	golang.org/x/mod v0.20.0 // indirect
	golang.org/x/oauth2 v0.22.0 // indirect
	golang.org/x/sync v0.8.0 // indirect
	golang.org/x/sys v0.25.0 // indirect
	golang.org/x/term v0.24.0 // indirect
	golang.org/x/text v0.18.0 // indirect
	golang.org/x/tools v0.24.0 // indirect
	golang.org/x/xerrors v0.0.0-20240716161551-93cc26a95ae9 // indirect
	google.golang.org/api v0.195.0 // indirect
	google.golang.org/genproto/googleapis/api v0.0.0-20240814211410-ddb44dafa142 // indirect
	google.golang.org/genproto/googleapis/rpc v0.0.0-20240823204242-4ba0660f739c // indirect
	gopkg.in/evanphx/json-patch.v4 v4.12.0 // indirect
	gopkg.in/inf.v0 v0.9.1 // indirect
	gopkg.in/ini.v1 v1.67.0 // indirect
	gopkg.in/yaml.v2 v2.4.0 // indirect
	k8s.io/gengo v0.0.0-20230829151522-9cce18d56c01 // indirect
	k8s.io/gengo/v2 v2.0.0-20240228010128-51d4e06bde70 // indirect
	k8s.io/klog/v2 v2.130.1 // indirect
	k8s.io/kube-openapi v0.0.0-20240228011516-70dd3763d340 // indirect
	k8s.io/utils v0.0.0-20240711033017-18e509b52bc8 // indirect
	sigs.k8s.io/json v0.0.0-20221116044647-bc3834ca7abd // indirect
	sigs.k8s.io/structured-merge-diff/v4 v4.4.1 // indirect
	sigs.k8s.io/yaml v1.4.0 // indirect
)<|MERGE_RESOLUTION|>--- conflicted
+++ resolved
@@ -1,11 +1,6 @@
 module github.com/sigstore/scaffolding
 
-<<<<<<< HEAD
-go 1.22.6
-toolchain go1.23.1
-=======
 go 1.23.1
->>>>>>> b3f1b78f
 
 require (
 	chainguard.dev/exitdir v0.0.1
